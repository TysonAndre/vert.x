/*
 * Copyright 2008-2011 Red Hat, Inc, and individual contributors.
 *
 * This is free software; you can redistribute it and/or modify it
 * under the terms of the GNU Lesser General Public License as
 * published by the Free Software Foundation; either version 2.1 of
 * the License, or (at your option) any later version.
 *
 * This software is distributed in the hope that it will be useful,
 * but WITHOUT ANY WARRANTY; without even the implied warranty of
 * MERCHANTABILITY or FITNESS FOR A PARTICULAR PURPOSE. See the GNU
 * Lesser General Public License for more details.
 *
 * You should have received a copy of the GNU Lesser General Public
 * License along with this software; if not, write to the Free
 * Software Foundation, Inc., 51 Franklin St, Fifth Floor, Boston, MA
 * 02110-1301 USA, or see the FSF site: http://www.fsf.org.
 *
 * Modified from original form by Tim Fox
 */

package org.vertx.java.core.http.impl.ws.hybi00;

import org.jboss.netty.buffer.ChannelBuffer;
import org.jboss.netty.buffer.ChannelBuffers;
import org.jboss.netty.channel.ChannelHandler;
import org.jboss.netty.handler.codec.http.DefaultHttpResponse;
import org.jboss.netty.handler.codec.http.HttpHeaders;
import org.jboss.netty.handler.codec.http.HttpHeaders.Names;
import org.jboss.netty.handler.codec.http.HttpRequest;
import org.jboss.netty.handler.codec.http.HttpResponse;
import org.jboss.netty.handler.codec.http.HttpResponseStatus;
import org.jboss.netty.handler.codec.http.HttpVersion;
import org.vertx.java.core.AsyncResult;
import org.vertx.java.core.AsyncResultHandler;
import org.vertx.java.core.Handler;
import org.vertx.java.core.SimpleHandler;
import org.vertx.java.core.buffer.Buffer;
import org.vertx.java.core.http.HttpClientRequest;
import org.vertx.java.core.http.HttpClientResponse;
import org.vertx.java.core.http.impl.ws.Handshake;
import org.vertx.java.core.http.impl.ws.hybi08.Handshake08;
import org.vertx.java.core.logging.Logger;
import org.vertx.java.core.logging.impl.LoggerFactory;

import java.security.NoSuchAlgorithmException;

/**
 * Handler for ietf-08.
 *
 * @author Michael Dobozy
 * @author Bob McWhirter
 *
 * Adapted by Tim Fox
 */
public class Handshake00 implements Handshake {

  private static Logger log = LoggerFactory.getLogger(Handshake08.class);

  private final WebSocketChallenge00 challenge;

  protected String getWebSocketLocation(HttpRequest request) {
    return "ws://" + request.getHeader(HttpHeaders.Names.HOST) + request.getUri();
  }

  public Handshake00() throws NoSuchAlgorithmException {
    this.challenge = new WebSocketChallenge00();
  }

  public static boolean matches(HttpRequest request) {
    return (request.containsHeader("Sec-WebSocket-Key1") && request.containsHeader("Sec-WebSocket-Key2"));
  }

  public void fillInRequest(HttpClientRequest req, String hostHeader) throws Exception {

    req.putHeader(HttpHeaders.Names.CONNECTION, "Upgrade");
    req.putHeader(HttpHeaders.Names.UPGRADE, "WebSocket");
    req.putHeader(HttpHeaders.Names.HOST, hostHeader);

    req.putHeader(HttpHeaders.Names.SEC_WEBSOCKET_KEY1, this.challenge.getKey1String());
    req.putHeader(HttpHeaders.Names.SEC_WEBSOCKET_KEY2, this.challenge.getKey2String());

    Buffer buff = new Buffer(6);
    buff.appendBytes(challenge.getKey3());
    buff.appendByte((byte) '\r');
    buff.appendByte((byte) '\n');
    req.write(buff);
  }

  public HttpResponse generateResponse(HttpRequest request, String serverOrigin) throws Exception {

    HttpResponse response = new DefaultHttpResponse(HttpVersion.HTTP_1_1, new HttpResponseStatus(101, "Web Socket Protocol Handshake - IETF-00"));
    response.addHeader(HttpHeaders.Names.CONNECTION, "Upgrade");
    response.addHeader(HttpHeaders.Names.UPGRADE, "WebSocket");
    String origin = request.getHeader(Names.ORIGIN);
    if (origin == null) {
      origin = serverOrigin;
    }
    response.addHeader(Names.SEC_WEBSOCKET_ORIGIN, origin);
    response.addHeader(Names.SEC_WEBSOCKET_LOCATION, getWebSocketLocation(request));

    String protocol = request.getHeader(Names.SEC_WEBSOCKET_PROTOCOL);

    if (protocol != null) {
      response.addHeader(Names.SEC_WEBSOCKET_PROTOCOL, protocol);
    }

    // Calculate the answer of the challenge.
    String key1 = request.getHeader(Names.SEC_WEBSOCKET_KEY1);
    String key2 = request.getHeader(Names.SEC_WEBSOCKET_KEY2);
    byte[] key3 = new byte[8];

    request.getContent().readBytes(key3);

    byte[] solution = WebSocketChallenge00.solve(key1, key2, key3);

    ChannelBuffer buffer = ChannelBuffers.dynamicBuffer(solution.length + 2);
    buffer.writeBytes(solution);

    response.addHeader("Content-Length", buffer.readableBytes());

    response.setContent(buffer);
    response.setChunked(false);

    return response;
  }

<<<<<<< HEAD
  public void onComplete(final HttpClientResponse response, final CompletionHandler<Void> doneHandler) {
=======
  public void onComplete(HttpClientResponse response, final AsyncResultHandler<Void> doneHandler) {
>>>>>>> 218cf377

    final Buffer buff = new Buffer(16);
    response.dataHandler(new Handler<Buffer>() {
      public void handle(Buffer data) {
        buff.appendBuffer(data);
      }
    });
    response.endHandler(new SimpleHandler() {
      public void handle() {

        for (String header: response.getHeaderNames()) {
          log.info(header + ":" + response.getHeader(header));
        }

        byte[] bytes = buff.getBytes();
        AsyncResult<Void> res;
        try {
          if (challenge.verify(bytes)) {
            res = new AsyncResult<>((Void)null);
          } else {
            res = new AsyncResult<>(new Exception("Invalid websocket handshake response"));
          }
        } catch (Exception e) {
          res = new AsyncResult<>(e);
        }
        doneHandler.handle(res);
      }
    });
  }

  public ChannelHandler getEncoder(boolean server) {
    return new WebSocketFrameEncoder00();
  }

  public ChannelHandler getDecoder() {
    return new WebSocketFrameDecoder00();
  }

}<|MERGE_RESOLUTION|>--- conflicted
+++ resolved
@@ -125,12 +125,7 @@
     return response;
   }
 
-<<<<<<< HEAD
-  public void onComplete(final HttpClientResponse response, final CompletionHandler<Void> doneHandler) {
-=======
-  public void onComplete(HttpClientResponse response, final AsyncResultHandler<Void> doneHandler) {
->>>>>>> 218cf377
-
+  public void onComplete(final HttpClientResponse response, final AsyncResultHandler<Void> doneHandler) {
     final Buffer buff = new Buffer(16);
     response.dataHandler(new Handler<Buffer>() {
       public void handle(Buffer data) {
