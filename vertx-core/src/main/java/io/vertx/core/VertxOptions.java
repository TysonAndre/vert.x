/*
 * Copyright (c) 2011-2014 The original author or authors
 * ------------------------------------------------------
 * All rights reserved. This program and the accompanying materials
 * are made available under the terms of the Eclipse Public License v1.0
 * and Apache License v2.0 which accompanies this distribution.
 *
 *     The Eclipse Public License is available at
 *     http://www.eclipse.org/legal/epl-v10.html
 *
 *     The Apache License v2.0 is available at
 *     http://www.opensource.org/licenses/apache2.0.php
 *
 * You may elect to redistribute this code under either of these licenses.
 */

package io.vertx.core;

import io.vertx.codegen.annotations.Options;
import io.vertx.core.json.JsonObject;
import io.vertx.core.spi.cluster.ClusterManager;

/**
 * @author <a href="http://tfox.org">Tim Fox</a>
 */
@Options
public class VertxOptions {

  public static final int DEFAULT_EVENT_LOOP_POOL_SIZE = 2 * Runtime.getRuntime().availableProcessors();
  public static final int DEFAULT_WORKER_POOL_SIZE = 20;
  public static final int DEFAULT_INTERNAL_BLOCKING_POOL_SIZE = 20;
  public static final boolean DEFAULT_CLUSTERED = false;
  public static final String DEFAULT_CLUSTER_HOST = "localhost";
  public static final int DEFAULT_CLUSTER_PORT = 0;
<<<<<<< HEAD
  public static final long DEFAULT_BLOCKED_THREAD_CHECK_PERIOD = 1000;
=======
  public static final long DEFAULT_CLUSTER_PING_INTERVAL = 20000;
  public static final long DEFAULT_CLUSTER_PING_REPLY_INTERVAL = 20000;
  public static final int DEFAULT_BLOCKED_THREAD_CHECK_PERIOD = 1000;
>>>>>>> c3818200
  public static final long DEFAULT_MAX_EVENT_LOOP_EXECUTE_TIME = 2000l * 1000000;
  public static final long DEFAULT_MAX_WORKER_EXECUTE_TIME = 1l * 60 * 1000 * 1000000;
  public static final int DEFAULT_QUORUM_SIZE = 1;
  public static final boolean DEFAULT_METRICS_ENABLED = false;
  public static final boolean DEFAULT_JMX_ENABLED = false;

  private int eventLoopPoolSize = DEFAULT_EVENT_LOOP_POOL_SIZE;
  private int workerPoolSize = DEFAULT_WORKER_POOL_SIZE;
  private int internalBlockingPoolSize = DEFAULT_INTERNAL_BLOCKING_POOL_SIZE;
  private boolean clustered = DEFAULT_CLUSTERED;
  private String clusterHost = DEFAULT_CLUSTER_HOST;
  private int clusterPort = DEFAULT_CLUSTER_PORT;
  private long clusterPingInterval = DEFAULT_CLUSTER_PING_INTERVAL;
  private long clusterPingReplyInterval = DEFAULT_CLUSTER_PING_REPLY_INTERVAL;
  private long blockedThreadCheckPeriod = DEFAULT_BLOCKED_THREAD_CHECK_PERIOD;
  private long maxEventLoopExecuteTime = DEFAULT_MAX_EVENT_LOOP_EXECUTE_TIME;
  private long maxWorkerExecuteTime = DEFAULT_MAX_WORKER_EXECUTE_TIME;
  private ClusterManager clusterManager;
  private boolean haEnabled;
  private int quorumSize = DEFAULT_QUORUM_SIZE;
  private String haGroup;
  private boolean metricsEnabled = DEFAULT_METRICS_ENABLED;
  private boolean jmxEnabled = DEFAULT_JMX_ENABLED;
  private String jmxDomain;

  public VertxOptions() {
  }

  public VertxOptions(VertxOptions other) {
    this.eventLoopPoolSize = other.getEventLoopPoolSize();
    this.workerPoolSize = other.getWorkerPoolSize();
    this.clustered = other.isClustered();
    this.clusterHost = other.getClusterHost();
    this.clusterPort = other.getClusterPort();
    this.clusterPingInterval = other.getClusterPingInterval();
    this.clusterPingReplyInterval = other.getClusterPingReplyInterval();
    this.blockedThreadCheckPeriod = other.getBlockedThreadCheckPeriod();
    this.maxEventLoopExecuteTime = other.getMaxEventLoopExecuteTime();
    this.maxWorkerExecuteTime = other.getMaxWorkerExecuteTime();
    this.internalBlockingPoolSize = other.getInternalBlockingPoolSize();
    this.clusterManager = other.getClusterManager();
    this.haEnabled = other.isHAEnabled();
    this.quorumSize = other.getQuorumSize();
    this.haGroup = other.getHAGroup();
    this.metricsEnabled = other.isMetricsEnabled();
    this.jmxEnabled = other.isJmxEnabled();
    this.jmxDomain = other.getJmxDomain();
  }

  public VertxOptions(JsonObject json) {
    this.eventLoopPoolSize = json.getInteger("eventLoopPoolSize", DEFAULT_EVENT_LOOP_POOL_SIZE);
    this.workerPoolSize = json.getInteger("workerPoolSize", DEFAULT_WORKER_POOL_SIZE);
    this.clustered = json.getBoolean("clustered", DEFAULT_CLUSTERED);
    this.clusterHost = json.getString("clusterHost", DEFAULT_CLUSTER_HOST);
    this.clusterPort = json.getInteger("clusterPort", DEFAULT_CLUSTER_PORT);
    this.clusterPingInterval = json.getLong("clusterPingInterval", DEFAULT_CLUSTER_PING_INTERVAL);
    this.clusterPingReplyInterval = json.getLong("clusterPingReplyInterval", DEFAULT_CLUSTER_PING_REPLY_INTERVAL);
    this.internalBlockingPoolSize = json.getInteger("internalBlockingPoolSize", DEFAULT_INTERNAL_BLOCKING_POOL_SIZE);
    this.blockedThreadCheckPeriod = json.getLong("blockedThreadCheckPeriod", DEFAULT_BLOCKED_THREAD_CHECK_PERIOD);
    this.maxEventLoopExecuteTime = json.getLong("maxEventLoopExecuteTime", DEFAULT_MAX_EVENT_LOOP_EXECUTE_TIME);
    this.maxWorkerExecuteTime = json.getLong("maxWorkerExecuteTime", DEFAULT_MAX_WORKER_EXECUTE_TIME);
    this.haEnabled = json.getBoolean("haEnabled", false);
    this.quorumSize = json.getInteger("quorumSize", DEFAULT_QUORUM_SIZE);
    this.haGroup = json.getString("haGroup", null);
    this.metricsEnabled = json.getBoolean("metricsEnabled", DEFAULT_METRICS_ENABLED);
    this.jmxEnabled = json.getBoolean("jmxEnabled", DEFAULT_JMX_ENABLED);
    this.jmxDomain = json.getString("jmxDomain");
  }

  public int getEventLoopPoolSize() {
    return eventLoopPoolSize;
  }

  public VertxOptions setEventLoopPoolSize(int eventLoopPoolSize) {
    if (eventLoopPoolSize < 1) {
      throw new IllegalArgumentException("eventLoopPoolSize must be > 0");
    }
    this.eventLoopPoolSize = eventLoopPoolSize;
    return this;
  }

  public int getWorkerPoolSize() {
    return workerPoolSize;
  }

  public VertxOptions setWorkerPoolSize(int workerPoolSize) {
    if (workerPoolSize < 1) {
      throw new IllegalArgumentException("workerPoolSize must be > 0");
    }
    this.workerPoolSize = workerPoolSize;
    return this;
  }

  public boolean isClustered() {
    return clustered;
  }

  public VertxOptions setClustered(boolean clustered) {
    this.clustered = clustered;
    return this;
  }

  public String getClusterHost() {
    return clusterHost;
  }

  public VertxOptions setClusterHost(String clusterHost) {
    this.clusterHost = clusterHost;
    return this;
  }

  public int getClusterPort() {
    return clusterPort;
  }

  public VertxOptions setClusterPort(int clusterPort) {
    if (clusterPort < 0 || clusterPort > 65535) {
      throw new IllegalArgumentException("clusterPort p must be in range 0 <= p <= 65535");
    }
    this.clusterPort = clusterPort;
    return this;
  }

  public long getClusterPingInterval() {
    return clusterPingInterval;
  }

  public VertxOptions setClusterPingInterval(long clusterPingInterval) {
    if (clusterPingInterval < 1) {
      throw new IllegalArgumentException("clusterPingInterval must be greater than 0");
    }
    this.clusterPingInterval = clusterPingInterval;
    return this;
  }

  public long getClusterPingReplyInterval() {
    return clusterPingReplyInterval;
  }

  public VertxOptions setClusterPingReplyInterval(long clusterPingReplyInterval) {
    if (clusterPingReplyInterval < 1) {
      throw new IllegalArgumentException("clusterPingReplyInterval must be greater than 0");
    }
    this.clusterPingReplyInterval = clusterPingReplyInterval;
    return this;
  }

  public long getBlockedThreadCheckPeriod() {
    return blockedThreadCheckPeriod;
  }

  public VertxOptions setBlockedThreadCheckPeriod(long blockedThreadCheckPeriod) {
    if (blockedThreadCheckPeriod < 1) {
      throw new IllegalArgumentException("blockedThreadCheckPeriod must be > 0");
    }
    this.blockedThreadCheckPeriod = blockedThreadCheckPeriod;
    return this;
  }

  public long getMaxEventLoopExecuteTime() {
    return maxEventLoopExecuteTime;
  }

  public VertxOptions setMaxEventLoopExecuteTime(long maxEventLoopExecuteTime) {
    if (maxEventLoopExecuteTime < 1) {
      throw new IllegalArgumentException("maxEventLoopExecuteTime must be > 0");
    }
    this.maxEventLoopExecuteTime = maxEventLoopExecuteTime;
    return this;
  }

  public long getMaxWorkerExecuteTime() {
    return maxWorkerExecuteTime;
  }

  public VertxOptions setMaxWorkerExecuteTime(long maxWorkerExecuteTime) {
    if (maxWorkerExecuteTime < 1) {
      throw new IllegalArgumentException("maxWorkerpExecuteTime must be > 0");
    }
    this.maxWorkerExecuteTime = maxWorkerExecuteTime;
    return this;
  }

  public ClusterManager getClusterManager() {
    return clusterManager;
  }

  public VertxOptions setClusterManager(ClusterManager clusterManager) {
    this.clusterManager = clusterManager;
    return this;
  }

  public int getInternalBlockingPoolSize() {
    return internalBlockingPoolSize;
  }

  public VertxOptions setInternalBlockingPoolSize(int internalBlockingPoolSize) {
    if (internalBlockingPoolSize < 1) {
      throw new IllegalArgumentException("internalBlockingPoolSize must be > 0");
    }
    this.internalBlockingPoolSize = internalBlockingPoolSize;
    return this;
  }

  public boolean isHAEnabled() {
    return haEnabled;
  }

  public VertxOptions setHAEnabled(boolean haEnabled) {
    this.haEnabled = haEnabled;
    return this;
  }

  public int getQuorumSize() {
    return quorumSize;
  }

  public VertxOptions setQuorumSize(int quorumSize) {
    if (quorumSize < 1) {
      throw new IllegalArgumentException("quorumSize should be >= 1");
    }
    this.quorumSize = quorumSize;
    return this;
  }

  public String getHAGroup() {
    return haGroup;
  }

  public VertxOptions setHAGroup(String haGroup) {
    this.haGroup = haGroup;
    return this;
  }

  public VertxOptions setMetricsEnabled(boolean enable) {
    this.metricsEnabled = enable;
    return this;
  }

  public boolean isMetricsEnabled() {
    return metricsEnabled;
  }

  public boolean isJmxEnabled() {
    return jmxEnabled;
  }

  public VertxOptions setJmxEnabled(boolean jmxEnabled) {
    this.jmxEnabled = jmxEnabled;
    if (jmxEnabled) metricsEnabled = true;
    return this;
  }

  public String getJmxDomain() {
    return jmxDomain;
  }

  public VertxOptions setJmxDomain(String jmxDomain) {
    this.jmxDomain = jmxDomain;
    return this;
  }

  @Override
  public boolean equals(Object o) {
    if (this == o) return true;
    if (o == null || getClass() != o.getClass()) return false;

    VertxOptions that = (VertxOptions) o;

    if (blockedThreadCheckPeriod != that.blockedThreadCheckPeriod) return false;
    if (clusterPort != that.clusterPort) return false;
    if (clustered != that.clustered) return false;
    if (eventLoopPoolSize != that.eventLoopPoolSize) return false;
    if (haEnabled != that.haEnabled) return false;
    if (internalBlockingPoolSize != that.internalBlockingPoolSize) return false;
    if (maxEventLoopExecuteTime != that.maxEventLoopExecuteTime) return false;
    if (maxWorkerExecuteTime != that.maxWorkerExecuteTime) return false;
    if (quorumSize != that.quorumSize) return false;
    if (workerPoolSize != that.workerPoolSize) return false;
    if (clusterHost != null ? !clusterHost.equals(that.clusterHost) : that.clusterHost != null) return false;
    if (clusterManager != null ? !clusterManager.equals(that.clusterManager) : that.clusterManager != null)
      return false;
    if (haGroup != null ? !haGroup.equals(that.haGroup) : that.haGroup != null) return false;

    return true;
  }

  @Override
  public int hashCode() {
    int result = eventLoopPoolSize;
    result = 31 * result + workerPoolSize;
    result = 31 * result + internalBlockingPoolSize;
    result = 31 * result + (clustered ? 1 : 0);
    result = 31 * result + (clusterHost != null ? clusterHost.hashCode() : 0);
    result = 31 * result + clusterPort;
    result = 31 * result + (int) (blockedThreadCheckPeriod ^ (blockedThreadCheckPeriod >>> 32));
    result = 31 * result + (int) (maxEventLoopExecuteTime ^ (maxEventLoopExecuteTime >>> 32));
    result = 31 * result + (int) (maxWorkerExecuteTime ^ (maxWorkerExecuteTime >>> 32));
    result = 31 * result + (clusterManager != null ? clusterManager.hashCode() : 0);
    result = 31 * result + (haEnabled ? 1 : 0);
    result = 31 * result + quorumSize;
    result = 31 * result + (haGroup != null ? haGroup.hashCode() : 0);
    return result;
  }
}<|MERGE_RESOLUTION|>--- conflicted
+++ resolved
@@ -32,13 +32,9 @@
   public static final boolean DEFAULT_CLUSTERED = false;
   public static final String DEFAULT_CLUSTER_HOST = "localhost";
   public static final int DEFAULT_CLUSTER_PORT = 0;
-<<<<<<< HEAD
-  public static final long DEFAULT_BLOCKED_THREAD_CHECK_PERIOD = 1000;
-=======
   public static final long DEFAULT_CLUSTER_PING_INTERVAL = 20000;
   public static final long DEFAULT_CLUSTER_PING_REPLY_INTERVAL = 20000;
-  public static final int DEFAULT_BLOCKED_THREAD_CHECK_PERIOD = 1000;
->>>>>>> c3818200
+  public static final long DEFAULT_BLOCKED_THREAD_CHECK_PERIOD = 1000;
   public static final long DEFAULT_MAX_EVENT_LOOP_EXECUTE_TIME = 2000l * 1000000;
   public static final long DEFAULT_MAX_WORKER_EXECUTE_TIME = 1l * 60 * 1000 * 1000000;
   public static final int DEFAULT_QUORUM_SIZE = 1;
